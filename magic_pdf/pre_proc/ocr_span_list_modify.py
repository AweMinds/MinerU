--- conflicted
+++ resolved
@@ -1,11 +1,8 @@
-<<<<<<< HEAD
 from magic_pdf.libs.boxbase import calculate_overlap_area_in_bbox1_area_ratio, get_minbox_if_overlap_by_ratio
 from magic_pdf.libs.boxbase import __is_overlaps_y_exceeds_threshold
-=======
 from magic_pdf.libs.boxbase import calculate_overlap_area_in_bbox1_area_ratio, get_minbox_if_overlap_by_ratio, \
     __is_overlaps_y_exceeds_threshold
 
->>>>>>> 6f7aa890
 
 def remove_overlaps_min_spans(spans):
     #  删除重叠spans中较小的那些
@@ -133,14 +130,8 @@
             text_line = text_inline_lines[j]
             y0, y1 = text_line[1]
             if (span_y0 < y0 and span_y > y0 or span_y0 < y1 and span_y > y1 or span_y0 < y0 and span_y > y1) and __is_overlaps_y_exceeds_threshold(span['bbox'], (0, y0, 0, y1)):
-<<<<<<< HEAD
 
                 #调整公式类型
-=======
-                span["bbox"][1] = y0
-                # span["bbox"][3] = y1
-                # 调整公式类型
->>>>>>> 6f7aa890
                 if span["type"] == "displayed_equation":
                     #最后一行是行间公式
                     if j+1 >= len(text_inline_lines):
